--- conflicted
+++ resolved
@@ -13,11 +13,7 @@
         string::{String, ToString},
         Box,
     },
-<<<<<<< HEAD
-    CodeBlockTable, Kernel, Program,
-=======
     CodeBlockTable, Felt, Kernel, Program,
->>>>>>> 1dc1297f
 };
 
 mod context;
@@ -27,15 +23,10 @@
 use procedures::{parse_proc_blocks, Procedure};
 
 mod parsers;
-<<<<<<< HEAD
 use parsers::{
-    ast::{parse_module, parse_program, ModuleAst, ProcMap as ProcAstMap, ProgramAst},
-    combine_blocks, parse_body,
+    parse_module, parse_program, ModuleAst, ProgramAst,
+    combine_blocks, parse_body, LocalProcMap
 };
-=======
-use parsers::{combine_blocks, parse_code_blocks};
-pub use parsers::{parse_module, ModuleAst};
->>>>>>> 1dc1297f
 
 mod tokens;
 use tokens::{Token, TokenStream};
@@ -54,7 +45,7 @@
 // TYPE ALIASES
 // ================================================================================================
 
-type ProcMap = BTreeMap<String, Procedure>;
+type ProcMap = BTreeMap<ProcedureId, Procedure>;
 type ModuleMap = BTreeMap<String, ProcMap>;
 
 // MODULE PROVIDER
@@ -150,7 +141,6 @@
         }
     }
 
-<<<<<<< HEAD
     /// Debug related decorators are added to span blocks when debug mode is enabled.
     pub fn with_debug_mode(mut self, in_debug_mode: bool) -> Self {
         self.in_debug_mode = in_debug_mode;
@@ -168,38 +158,10 @@
 
     /// Returns a new instance of [Assembler] instantiated with the specified kernel.
     ///
-=======
->>>>>>> 1dc1297f
-    /// Debug related decorators are added to span blocks when debug mode is enabled.
-    pub fn with_debug_mode(mut self, in_debug_mode: bool) -> Self {
-        self.in_debug_mode = in_debug_mode;
-        self
-    }
-
-    /// Create a new assembler with a given module provider
-    pub fn with_module_provider<P>(mut self, provider: P) -> Self
-    where
-        P: ModuleProvider + 'static,
-    {
-        self.module_provider = Box::new(provider);
-        self
-    }
-
-    /// Returns a new instance of [Assembler] instantiated with the specified kernel.
-    ///
     /// # Errors
     /// Returns an error if compiling kernel source results in an error.
-<<<<<<< HEAD
-    pub fn with_kernel(kernel_source: &str, in_debug_mode: bool) -> Result<Self, AssemblyError> {
-        let mut assembler = Self::new(in_debug_mode);
-        let module_ast = parse_module(kernel_source)?;
-
-        assembler.set_kernel(module_ast)?;
-        Ok(assembler)
-=======
     pub fn with_kernel(mut self, kernel_source: &str) -> Result<Self, AssemblyError> {
         self.set_kernel(kernel_source).map(|_| self)
->>>>>>> 1dc1297f
     }
 
     // PUBLIC ACCESSORS
@@ -220,7 +182,8 @@
     // PROGRAM COMPILER
     // --------------------------------------------------------------------------------------------
 
-    /// Compile the a program source to a mast program.
+    /// Compiles the provided source code into a [Program]. The resulting program can be executed
+    /// on Miden VM.
     pub fn compile(&self, source: &str) -> Result<Program, AssemblyError> {
         let program_ast = parse_program(source)?;
         for node in &program_ast.body {
@@ -234,6 +197,11 @@
         let mut context = AssemblyContext::new(Some(&self.kernel_procs), self.in_debug_mode);
         let mut cb_table = CodeBlockTable::default();
         let mut parsed_modules = ModuleMap::new();
+
+        // parse imported modules (if any), and add exported procedures from these modules to the
+        // current context; since we are in the root context here, we initialize dependency chain
+        // with an empty vector.
+        self.parse_imports(&mut tokens, &mut context, &mut Vec::new(), &mut cb_table)?;
 
         parse_local_procs(
             &program_ast.procedures,
@@ -272,62 +240,52 @@
     /// - Parsing the specified module results in an error.
     fn parse_imports<'a>(
         &'a self,
-        tokens: &mut TokenStream,
+        imports: &Vec<String>,
         context: &mut AssemblyContext<'a>,
         dep_chain: &mut Vec<String>,
         cb_table: &mut CodeBlockTable,
     ) -> Result<(), AssemblyError> {
-        // read tokens from the token stream until all `use` tokens are consumed
-        while let Some(token) = tokens.read() {
-            match token.parts()[0] {
-                Token::USE => {
-                    // parse the `use` instruction to extract module path from it
-                    let module_path = &token.parse_use()?;
-
-                    // check if a module with the same path is currently being parsed somewhere up
-                    // the chain; if it is, then we have a circular dependency.
-                    if dep_chain.iter().any(|v| v == module_path) {
-                        dep_chain.push(module_path.clone());
-                        return Err(AssemblyError::circular_module_dependency(token, dep_chain));
-                    }
-
-                    // add the current module to the dependency chain
-                    dep_chain.push(module_path.clone());
-
-                    // if the module hasn't been parsed yet, retrieve its source from the library
-                    // and attempt to parse it; if the parsing is successful, this will also add
-                    // the parsed module to `self.parsed_modules`
-                    if !self.parsed_modules.contains_key(module_path) {
-                        self.module_provider
-                            .get_source(module_path)
-                            .ok_or_else(|| AssemblyError::missing_import_source(token, module_path))
-                            .and_then(|module_source| {
-                                self.parse_module(module_source, module_path, dep_chain, cb_table)
-                            })?;
-                    }
-
-                    // get procedures from the module at the specified path; we are guaranteed to
-                    // not fail here because the above code block ensures that either there is a
-                    // parsed module for the specified path, or the function returns with an error
-                    let module_procs = self
-                        .parsed_modules
-                        .get(module_path)
-                        .expect("no module procs");
-
-                    // add all procedures to the current context; procedure labels are set to be
-                    // `last_part_of_module_path::procedure_name`. For example, `u256::add`.
-                    for proc in module_procs.values() {
-                        let path_parts = module_path.split(MODULE_PATH_DELIM).collect::<Vec<_>>();
-                        let num_parts = path_parts.len();
-                        context.add_imported_proc(path_parts[num_parts - 1], proc);
-                    }
-
-                    // consume the `use` token and pop the current module of the dependency chain
-                    tokens.advance();
-                    dep_chain.pop();
-                }
-                _ => break,
+        for module_path in imports {
+            // check if a module with the same path is currently being parsed somewhere up
+            // the chain; if it is, then we have a circular dependency.
+            if dep_chain.iter().any(|v| v == module_path) {
+                dep_chain.push(module_path.clone());
+                return Err(AssemblyError::circular_module_dependency(dep_chain));
             }
+
+            // add the current module to the dependency chain
+            dep_chain.push(module_path.clone());
+
+            // if the module hasn't been parsed yet, retrieve its source from the library
+            // and attempt to parse it; if the parsing is successful, this will also add
+            // the parsed module to `self.parsed_modules`
+            if !self.parsed_modules.contains_key(module_path) {
+                self.module_provider
+                    .get_source(module_path)
+                    .ok_or_else(|| AssemblyError::missing_import_source(module_path))
+                    .and_then(|module_source| {
+                        let module_ast = parse_module(module_source)?;
+                        self.parse_module(module_ast, dep_chain, cb_table)
+                    })?;
+            }
+
+            // get procedures from the module at the specified path; we are guaranteed to
+            // not fail here because the above code block ensures that either there is a
+            // parsed module for the specified path, or the function returns with an error
+            let module_procs = self
+                .parsed_modules
+                .get(module_path)
+                .expect("no module procs");
+
+            // add all procedures to the current context; procedure labels are set to be
+            // `last_part_of_module_path::procedure_name`. For example, `u256::add`.
+            for proc in module_procs.values() {
+                let path_parts = module_path.split(MODULE_PATH_DELIM).collect::<Vec<_>>();
+                let num_parts = path_parts.len();
+                context.add_imported_proc(path_parts[num_parts - 1], proc);
+            }
+
+            dep_chain.pop();
         }
 
         Ok(())
@@ -338,35 +296,15 @@
     #[allow(clippy::cast_ref_to_mut)]
     fn parse_module(
         &self,
-        source: &str,
-        path: &str,
+        module_ast: ModuleAst,
         dep_chain: &mut Vec<String>,
         cb_table: &mut CodeBlockTable,
     ) -> Result<(), AssemblyError> {
-        let mut tokens = TokenStream::new(source)?;
         let mut context = AssemblyContext::new(Some(&self.kernel_procs), self.in_debug_mode);
 
         // parse imported modules (if any), and add exported procedures from these modules to
         // the current context
-        self.parse_imports(&mut tokens, &mut context, dep_chain, cb_table)?;
-
-        // parse procedures defined in the module, and add these procedures to the current
-        // context
-        while let Some(token) = tokens.read() {
-            let proc = match token.parts()[0] {
-                Token::PROC | Token::EXPORT => {
-                    Procedure::parse(&mut tokens, &context, cb_table, true)?
-                }
-                _ => break,
-            };
-            context.add_local_proc(proc);
-        }
-
-        // make sure there are no dangling instructions after all procedures have been read
-        if !tokens.eof() {
-            let token = tokens.read().expect("no token before eof");
-            return Err(AssemblyError::dangling_ops_after_module(token, path));
-        }
+        self.parse_imports(&module_ast.imports, &mut context, dep_chain, cb_table)?;
 
         // extract the exported local procedures from the context
         let mut module_procs = context.into_local_procs();
@@ -392,6 +330,10 @@
         let mut cb_table = CodeBlockTable::default();
         let mut parsed_modules = ModuleMap::new();
 
+        // parse imported modules (if any), and add exported procedures from these modules to
+        // the current context
+        self.parse_imports(&module_ast.imports, &mut context, &mut Vec::new(), &mut cb_table)?;
+
         parse_local_procs(
             &module_ast.procedures,
             &mut context,
@@ -432,14 +374,14 @@
 // HELPER FUNCTIONS
 // --------------------------------------------------------------------------------------------
 fn parse_local_procs(
-    procedures: &ProcAstMap,
+    procedures: &LocalProcMap,
     context: &mut AssemblyContext,
     cb_table: &mut CodeBlockTable,
     parsed_modules: &mut ModuleMap,
 ) -> Result<(), AssemblyError> {
     // parse locally defined procedures (if any), and add these procedures to the current
     // context
-    for proc in procedures.values() {
+    for (index, proc) in procedures.values() {
         let code_root = parse_proc_blocks(
             &proc.body,
             context,
@@ -452,7 +394,7 @@
             proc.is_export,
             proc.num_locals,
             code_root,
-            proc.index,
+            index,
         ))
     }
 
