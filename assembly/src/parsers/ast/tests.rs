--- conflicted
+++ resolved
@@ -59,23 +59,18 @@
 #[test]
 fn test_ast_parsing_program_proc() {
     let source = "\
-    proc.foo.1 
+    proc.foo.1
         loc_load.0
     end
-    proc.bar.2 
+    proc.bar.2
         padw
-    end  
+    end
     begin
         exec.foo
         exec.bar
     end";
-<<<<<<< HEAD
-    let proc_body1: Vec<Node> = vec![Node::Instruction(Instruction::LocLoad(0))];
-    let mut procedures: ProcMap = BTreeMap::new();
-=======
     let proc_body1: Vec<Node> = vec![Node::Instruction(Instruction::LocLoad(Felt::ZERO))];
     let mut procedures: LocalProcMap = BTreeMap::new();
->>>>>>> 1dc1297f
     procedures.insert(
         String::from("foo"),
         (
@@ -111,16 +106,11 @@
 #[test]
 fn test_ast_parsing_module() {
     let source = "\
-    export.foo.1 
+    export.foo.1
         loc_load.0
     end";
-<<<<<<< HEAD
-    let mut procedures: ProcMap = BTreeMap::new();
-    let proc_body: Vec<Node> = vec![Node::Instruction(Instruction::LocLoad(0))];
-=======
     let mut procedures: LocalProcMap = BTreeMap::new();
     let proc_body: Vec<Node> = vec![Node::Instruction(Instruction::LocLoad(Felt::ZERO))];
->>>>>>> 1dc1297f
     procedures.insert(
         String::from("foo"),
         (
@@ -298,12 +288,12 @@
 #[test]
 fn test_ast_program_serde_local_procs() {
     let source = "\
-    proc.foo.1 
+    proc.foo.1
         loc_load.0
     end
-    proc.bar.2 
+    proc.bar.2
         padw
-    end  
+    end
     begin
         exec.foo
         exec.bar
@@ -318,10 +308,10 @@
 #[test]
 fn test_ast_program_serde_exported_procs() {
     let source = "\
-    export.foo.1 
+    export.foo.1
         loc_load.0
     end
-    export.bar.2 
+    export.bar.2
         padw
     end";
     let module = parse_module(source).unwrap();
@@ -338,7 +328,7 @@
         repeat.3
             push.1
             push.0.1
-        end 
+        end
 
         if.true
             and
@@ -346,7 +336,7 @@
         else
             padw
         end
-        
+
         while.true
             push.5.7
             u32checked_add
