--- conflicted
+++ resolved
@@ -2,8 +2,10 @@
 pub use blocks::{combine_blocks, parse_body};
 use u32_ops::U32OpMode;
 use vm_core::{
-    utils::collections::Vec, AssemblyOp, Decorator, DecoratorList, Felt, FieldElement, Operation,
-    StarkField,
+    utils::{
+        collections::Vec,
+    },
+    AssemblyOp, Decorator, DecoratorList, Felt, FieldElement, Operation, StarkField,
 };
 
 mod blocks;
@@ -13,13 +15,8 @@
 mod stack_ops;
 mod u32_ops;
 
-<<<<<<< HEAD
-pub mod ast;
-use ast::nodes::Instruction;
-=======
 mod ast;
-pub use ast::{parse_module, ModuleAst};
->>>>>>> 1dc1297f
+pub use ast::{parse_module, parse_program, ProgramAst, ModuleAst, nodes::Instruction, ProcedureAst, LocalProcMap};
 
 // OP PARSER
 // ================================================================================================
@@ -38,7 +35,7 @@
     if in_debug_mode {
         decorators.push((
             span_ops.len(),
-            Decorator::AsmOp(AssemblyOp::new(String::from("mem_storew.1"), 1)),
+            Decorator::AsmOp(AssemblyOp::new(op.to_string(), 1)),
         ));
     }
 
